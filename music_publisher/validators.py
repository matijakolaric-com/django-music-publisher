--- conflicted
+++ resolved
@@ -25,10 +25,7 @@
 RE_ISRC = re.compile(r"(^[A-Z]{2}[A-Z0-9]{3}[0-9]{7}$)")
 RE_ISNI = re.compile(r"(^[0-9]{15}[0-9X]$)")
 RE_IPI_BASE = re.compile(r"(I-\d{9}-\d)")
-<<<<<<< HEAD
 RE_DPID = re.compile(r"PADPIDA\d{10}[0-9A-Z]")
-=======
->>>>>>> cc57ef4c
 
 
 def check_ean_digit(ean):
@@ -113,7 +110,6 @@
     total = "X" if total == 10 else str(total)
     if total != all_digits[-1]:
         raise ValidationError("Not a valid ISNI {}.".format(all_digits))
-<<<<<<< HEAD
 
 
 def check_dpid(dpid):
@@ -125,8 +121,7 @@
         check = (((check or 36) * 2) % 37 + alphabet.index(n)) % 36
     if check != 1:
         raise ValidationError("Not a valid DPID {}.".format(dpid))
-=======
->>>>>>> cc57ef4c
+
 
 
 @deconstructible
@@ -178,13 +173,10 @@
         elif name == "isrc":
             if not re.match(RE_ISRC, value):
                 raise ValidationError("Value does not match ISRC format.")
-<<<<<<< HEAD
         elif name == "dpid":
             if not re.match(RE_DPID, value):
                 raise ValidationError("Value does not match DPID format.")
             check_dpid(value)
-=======
->>>>>>> cc57ef4c
         elif "ipi_name" in name:
             if not value.isnumeric():
                 raise ValidationError("Value must be numeric.")
@@ -198,13 +190,6 @@
         else:
             if not re.match(RE_NAME, value.upper()):
                 raise ValidationError("Name contains invalid characters.")
-<<<<<<< HEAD
-=======
-
-
-def validate_settings():
-    """CWR-compliance validation for settings.
->>>>>>> cc57ef4c
 
 
 def validate_publisher_settings():
@@ -217,7 +202,6 @@
     if settings.PUBLISHER_CODE:
         try:
             CWRFieldValidator("name")(settings.PUBLISHER_CODE)
-<<<<<<< HEAD
         except ValidationError as e:
             raise ImproperlyConfigured("PUBLISHER_CODE: " + str(e))
         if not 2 <= len(settings.PUBLISHER_CODE) <= 3:
@@ -229,10 +213,6 @@
             CWRFieldValidator("dpid")(settings.PUBLISHER_DPID)
         except ValidationError as e:
             raise ImproperlyConfigured("PUBLISHER_DPID: " + str(e))
-=======
-        except ValidationError as e:
-            raise ImproperlyConfigured("PUBLISHER_CODE: " + str(e))
->>>>>>> cc57ef4c
         if not 2 <= len(settings.PUBLISHER_CODE) <= 3:
             raise ImproperlyConfigured(
                 "PUBLISHER_CODE: must be 2-3 characters long"
@@ -247,7 +227,6 @@
             CWRFieldValidator("ipi_name")(settings.PUBLISHER_IPI_NAME)
         except ValidationError as e:
             raise ImproperlyConfigured("PUBLISHER_IPI_NAME: " + str(e))
-<<<<<<< HEAD
 
 
 def validate_settings():
@@ -257,8 +236,6 @@
     """
 
     validate_publisher_settings()
-=======
->>>>>>> cc57ef4c
 
     keys = [s[0] for s in SOCIETIES]
     for t in ["PR", "MR", "SR"]:
