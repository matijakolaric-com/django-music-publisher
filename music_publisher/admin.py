"""
Main interface for :mod:`music_publisher`.

All views are here, except for :mod:`.royalty_calculation`.

"""
import re
import zipfile
from csv import DictWriter
from datetime import datetime
from decimal import Decimal

from django import forms
from django.conf import settings
from django.contrib import admin, messages
from django.core.exceptions import ValidationError
from django.db import models
from django.http import HttpResponse, JsonResponse
from django.shortcuts import get_object_or_404, render
from django.template.response import TemplateResponse
from django.urls import reverse
from django.utils.html import mark_safe
from django.utils.timezone import now

from .forms import (
    ACKImportForm,
    AlternateTitleFormSet,
    DataImportForm,
    LibraryReleaseForm,
    PlaylistForm,
    WorkForm,
    WriterInWorkFormSet,
)
from .models import (
    ACKImport,
    AlternateTitle,
    Artist,
    ArtistInWork,
    CWRExport,
    CommercialRelease,
    DataImport,
    Label,
    Library,
    LibraryRelease,
    Playlist,
    Recording,
    Release,
    SOCIETY_DICT,
    Track,
    Work,
    WorkAcknowledgement,
    Writer,
    WriterInWork,
)
from .validators import CWRFieldValidator

IS_POPUP_VAR = admin.options.IS_POPUP_VAR


class ImageWidget(forms.widgets.ClearableFileInput):
    template_name = "admin/widgets/image.html"


class AudioPlayerWidget(forms.widgets.ClearableFileInput):
    template_name = "admin/widgets/audioplayer.html"


class MusicPublisherAdmin(admin.ModelAdmin):
    """Parent class to all admin classes."""

    save_as = True


class ArtistInWorkInline(admin.TabularInline):
    """Inline interface for :class:`.models.ArtistInWork`."""

    autocomplete_fields = ("artist", "work")
    model = ArtistInWork
    extra = 0
    ordering = ("artist__last_name", "artist__first_name")
    verbose_name_plural = (
        'Artists performing Works (not mentioned in "recordings" section)'
    )


class RecordingInline(admin.StackedInline):
    """Inline interface for :class:`.models.Recording`,
    used in :class:`WorkAdmin`.
    """

    autocomplete_fields = ("artist", "work", "record_label")
    readonly_fields = ("complete_recording_title", "complete_version_title")
    show_change_link = True

    def get_fieldsets(self, request, obj=None):
        if settings.OPTION_FILES:
            return (
                (
                    "Metadata",
                    {
                        "fields": (
                            "work",
                            (
                                "recording_title",
                                "recording_title_suffix",
                                "complete_recording_title",
                            ),
                            (
                                "version_title",
                                "version_title_suffix",
                                "complete_version_title",
                            ),
                            ("isrc", "record_label", "artist"),
                            ("duration", "release_date"),
                        ),
                    },
                ),
                (
                    "Audio",
                    {
                        "fields": (("audio_file",),),
                    },
                ),
            )
        else:
            return (
                (
                    None,
                    {
                        "fields": (
                            "work",
                            (
                                "recording_title",
                                "recording_title_suffix",
                                "complete_recording_title",
                            ),
                            (
                                "version_title",
                                "version_title_suffix",
                                "complete_version_title",
                            ),
                            ("isrc", "record_label", "artist"),
                            ("duration", "release_date"),
                        ),
                    },
                ),
            )

    formfield_overrides = {
        models.FileField: {"widget": AudioPlayerWidget},
        models.TimeField: {"widget": forms.TimeInput},
    }

    verbose_name_plural = (
        "Recordings (with recording artists and record labels)"
    )
    model = Recording
    ordering = ("recording_title", "version_title", "id")
    extra = 0


@admin.register(Artist)
class ArtistAdmin(MusicPublisherAdmin):
    """Admin interface for :class:`.models.Artist`."""

    ordering = ("last_name", "first_name", "isni", "-id")

    list_display = (
        "last_or_band",
        "first_name",
        "isni",
        "recording_count",
        "work_count",
    )
    search_fields = (
        "last_name",
        "isni",
    )

    def get_fieldsets(self, request, obj=None):
        if settings.OPTION_FILES:
            return (
                ("Name", {"fields": (("first_name", "last_name"),)}),
                (
                    "ISNI",
                    {
                        "fields": ("isni",),
                    },
                ),
                ("Public", {"fields": ("image", "description")}),
                (
                    "Internal",
                    {
                        "fields": ("notes",),
                    },
                ),
            )
        else:
            return (
                ("Name", {"fields": (("first_name", "last_name"),)}),
                (
                    "ISNI",
                    {
                        "fields": ("isni",),
                    },
                ),
                (
                    "Internal",
                    {
                        "fields": ("notes",),
                    },
                ),
            )

    formfield_overrides = {
        models.ImageField: {"widget": ImageWidget},
    }

    def last_or_band(self, obj):
        """Placeholder for :attr:`.models.Artist.last_name`."""
        return obj.last_name

    last_or_band.short_description = "Last or band name"
    last_or_band.admin_order_field = "last_name"

    actions = None

    def save_model(self, request, obj, form, *args, **kwargs):
        """Save, then update ``last_change`` of the works whose CWR
        registration changes due to this change.
        """
        super().save_model(request, obj, form, *args, **kwargs)
        if form.changed_data:
            qs = Work.objects.filter(
                models.Q(artistinwork__artist=obj)
                | models.Q(recordings__artist=obj)
            )
            qs.update(last_change=now())

    def get_queryset(self, request):
        """Optimized queryset for changelist view."""
        qs = super().get_queryset(request)
        qs = qs.annotate(models.Count("work", distinct=True))
        qs = qs.annotate(
            recording__count=models.Count("recordings", distinct=True)
        )
        return qs

    def work_count(self, obj):
        """Return the work count from the database field, or count them.
        (dealing with legacy)"""

        count = obj.work__count

        url = reverse("admin:music_publisher_work_changelist")
        url += "?artists__id__exact={}".format(obj.id)
        return mark_safe('<a href="{}">{}</a>'.format(url, count))

    work_count.short_description = "Perf. Works"
    work_count.admin_order_field = "work__count"

    def recording_count(self, obj):
        """Return the work count from the database field, or count them.
        (dealing with legacy)"""

        count = obj.recording__count

        url = reverse("admin:music_publisher_recording_changelist")
        url += "?artist__id__exact={}".format(obj.id)
        return mark_safe('<a href="{}">{}</a>'.format(url, count))

    recording_count.short_description = "Recordings"
    recording_count.admin_order_field = "recording__count"


@admin.register(Label)
class LabelAdmin(MusicPublisherAdmin):
    """Admin interface for :class:`.models.Label`."""

    actions = None
    search_fields = ("name",)
    list_display = (
        "name",
        "recording_count",
        "commercialrelease_count",
        "libraryrelease_count",
    )
    readonly_fields = (
        "recording_count",
        "commercialrelease_count",
        "libraryrelease_count",
    )

    formfield_overrides = {
        models.ImageField: {"widget": ImageWidget},
    }

    def get_fieldsets(self, request, obj=None):
        if settings.OPTION_FILES:
            return (
                ("Name", {"fields": ("name",)}),
                ("Public", {"fields": ("image", "description")}),
                ("Internal", {"fields": ("notes",)}),
            )
        else:
            return (
                ("Name", {"fields": ("name",)}),
                (
                    "Notes",
                    {
                        "fields": ("notes",),
                    },
                ),
            )

    ordering = ("name", "-id")

    def get_queryset(self, request):
        """Optimized queryset for changelist view."""
        qs = super().get_queryset(request)
        qs = qs.annotate(
            libraryrelease__count=models.Count(
                "release",
                distinct=True,
                filter=models.Q(release__cd_identifier__isnull=False),
            )
        )
        qs = qs.annotate(
            commercialrelease__count=models.Count(
                "release",
                distinct=True,
                filter=models.Q(release__cd_identifier__isnull=True),
            )
        )
        qs = qs.annotate(models.Count("recording", distinct=True))
        return qs

    def commercialrelease_count(self, obj):
        """Return the work count from the database field, or count them.
        (dealing with legacy)"""

        count = obj.commercialrelease__count

        url = reverse("admin:music_publisher_commercialrelease_changelist")
        url += "?release_label__id__exact={}".format(obj.id)
        return mark_safe('<a href="{}">{}</a>'.format(url, count))

    commercialrelease_count.short_description = "Commercial releases"
    commercialrelease_count.admin_order_field = "commercialrelease__count"

    def libraryrelease_count(self, obj):
        """Return the work count from the database field, or count them.
        (dealing with legacy)"""

        count = obj.libraryrelease__count

        url = reverse("admin:music_publisher_libraryrelease_changelist")
        url += "?release_label__id__exact={}".format(obj.id)
        return mark_safe('<a href="{}">{}</a>'.format(url, count))

    libraryrelease_count.short_description = "Library releases"
    libraryrelease_count.admin_order_field = "libraryrelease__count"

    def recording_count(self, obj):
        """Return the work count from the database field, or count them.
        (dealing with legacy)"""

        count = obj.recording__count

        url = reverse("admin:music_publisher_recording_changelist")
        url += "?record_label__id__exact={}".format(obj.id)
        return mark_safe('<a href="{}">{}</a>'.format(url, count))

    recording_count.short_description = "Recordings"
    recording_count.admin_order_field = "recording__count"

    def save_model(self, request, obj, form, *args, **kwargs):
        """Save, then update ``last_change`` of the corresponding works."""
        super().save_model(request, obj, form, *args, **kwargs)
        if form.changed_data:
            qs = Work.objects.filter(models.Q(recordings__record_label=obj))
            qs.update(last_change=now())


@admin.register(Library)
class LibraryAdmin(MusicPublisherAdmin):
    """Admin interface for :class:`.models.Library`."""

    actions = None
    search_fields = ("name",)
    ordering = ("name", "-id")

    list_display = ("name", "libraryrelease_count", "work_count")
    readonly_fields = ("libraryrelease_count", "work_count")
    fields = ("name",)

    def get_queryset(self, request):
        """Optimized queryset for changelist view."""
        qs = super().get_queryset(request)
        qs = qs.annotate(
            work__count=models.Count("release__works", distinct=True)
        )
        qs = qs.annotate(
            release__count=models.Count("release__id", distinct=True)
        )
        return qs

    def libraryrelease_count(self, obj):
        """Return the work count from the database field, or count them.
        (dealing with legacy)"""

        count = obj.release__count

        url = reverse("admin:music_publisher_libraryrelease_changelist")
        url += "?library__id__exact={}".format(obj.id)
        return mark_safe('<a href="{}">{}</a>'.format(url, count))

    libraryrelease_count.short_description = "Library releases"
    libraryrelease_count.admin_order_field = "libraryrelease__count"

    def work_count(self, obj):
        """Return the work count from the database field, or count them.
        (dealing with legacy)"""

        count = obj.work__count

        url = reverse("admin:music_publisher_work_changelist")
        url += "?library_release__library__id__exact={}".format(obj.id)
        return mark_safe('<a href="{}">{}</a>'.format(url, count))

    work_count.short_description = "Works"
    work_count.admin_order_field = "work__count"

    def save_model(self, request, obj, form, *args, **kwargs):
        """Save, then update ``last_change`` of the corresponding works."""
        super().save_model(request, obj, form, *args, **kwargs)
        if form.changed_data:
            qs = Work.objects.filter(models.Q(library_release__library=obj))
            qs.update(last_change=now())


class TrackInline(admin.TabularInline):
    """Inline interface for :class:`.models.Track`, used in
    :class:`LibraryReleaseAdmin` and :class:`CommercialReleaseAdmin`.
    """

    model = Track
    ordering = (
        "release",
        "cut_number",
    )
    autocomplete_fields = ("release", "recording")
    extra = 0


class PlaylistTrackInline(TrackInline):
    def has_audio(self, obj):
        return bool(obj.recording.audio_file)

    has_audio.boolean = True
    fields = ("recording", "has_audio")
    readonly_fields = ("has_audio",)


@admin.register(Release)
class ReleaseAdmin(MusicPublisherAdmin):
    """Admin interface for :class:`.models.Release`."""

    ordering = ("release_title", "cd_identifier", "-id")
    actions = None
    list_display = ("__str__",)

    formfield_overrides = {
        models.ImageField: {"widget": ImageWidget},
    }

    search_fields = ("release_title", "^cd_identifier")

    def has_module_permission(self, request):
        """Return False"""
        return False

    def has_add_permission(self, request):
        """Return False"""
        return False

    def has_change_permission(self, request, obj=None):
        """Return False"""
        return False

    def has_delete_permission(self, request, obj=None):
        """Return False"""
        return False


@admin.register(LibraryRelease)
class LibraryReleaseAdmin(MusicPublisherAdmin):
    """Admin interface for :class:`.models.LibraryRelease`."""

    ordering = ("release_title", "cd_identifier", "-id")
    form = LibraryReleaseForm
    inlines = [TrackInline]
    autocomplete_fields = ("release_label", "library")

    def get_fieldsets(self, request, obj=None):
        if settings.OPTION_FILES:
            return (
                ("Library", {"fields": (("library", "cd_identifier"),)}),
                (
                    "Release (album) metadata",
                    {
                        "fields": (
                            "release_title",
                            ("artist", "release_label"),
                            ("ean", "release_date"),
                        )
                    },
                ),
                ("Public", {"fields": ("image", "description")}),
            )
        else:
            return (
                ("Library", {"fields": (("library", "cd_identifier"),)}),
                (
                    "Release (album) metadata",
                    {
                        "fields": (
                            ("release_title", "release_label"),
                            ("ean", "release_date"),
                        )
                    },
                ),
            )

    list_display = (
        "cd_identifier",
        "library",
        "release_title",
        "release_label",
        "release_date",
        "work_count",
        "track_count",
    )
    readonly_fields = ("work_count", "track_count")

    list_filter = ("release_label", "library")
    search_fields = ("release_title", "^cd_identifier")

    formfield_overrides = {
        models.ImageField: {"widget": ImageWidget},
    }

    def get_inline_instances(self, request, obj=None):
        """Limit inlines in popups."""
        if IS_POPUP_VAR in request.GET or IS_POPUP_VAR in request.POST:
            return []
        return super().get_inline_instances(request)

    def save_model(self, request, obj, form, *args, **kwargs):
        """Save, then update ``last_change`` of the corresponding works."""
        super().save_model(request, obj, form, *args, **kwargs)
        if form.changed_data:
            qs = Work.objects.filter(library_release=obj)
            qs.update(last_change=now())

    def get_queryset(self, request):
        """Optimized queryset for changelist view."""
        qs = super().get_queryset(request)
        qs = qs.annotate(models.Count("tracks", distinct=True))
        qs = qs.annotate(models.Count("works", distinct=True))
        return qs

    def work_count(self, obj):
        """Return the work count from the database field, or count them.
        (dealing with legacy)"""

        count = obj.works__count

        url = reverse("admin:music_publisher_work_changelist")
        url += "?library_release__id__exact={}".format(obj.id)
        return mark_safe('<a href="{}">{}</a>'.format(url, count))

    work_count.short_description = "Works"
    work_count.admin_order_field = "works__count"

    def track_count(self, obj):
        """Return the work count from the database field, or count them.
        (dealing with legacy)"""

        count = obj.tracks__count

        url = reverse("admin:music_publisher_recording_changelist")
        url += "?release__id__exact={}".format(obj.id)
        return mark_safe('<a href="{}">{}</a>'.format(url, count))

    track_count.short_description = "Recordings"
    track_count.admin_order_field = "tracks__count"

    # noinspection PyUnusedLocal
    def create_json(self, request, qs):
        """Batch action that downloads a JSON file containing library releases.

        Returns:
            JsonResponse: JSON file with selected works
        """

        j = LibraryRelease.objects.get_dict(qs)

        response = JsonResponse(j, json_dumps_params={"indent": 4})
        name = "{}-libraryreleases-{}".format(
            settings.PUBLISHER_CODE, datetime.now().toordinal()
        )
        cd = 'attachment; filename="{}.json"'.format(name)
        response["Content-Disposition"] = cd
        return response

    create_json.short_description = "Export selected library releases (JSON)."

    actions = ["create_json"]

    def get_actions(self, request):
        """Custom action disabling the default ``delete_selected``."""
        actions = super().get_actions(request)
        if "delete_selected" in actions:
            del actions["delete_selected"]
        return actions


@admin.register(Playlist)
class PlaylistAdmin(MusicPublisherAdmin):
    """Admin interface for :class:`.models.Playlist`."""

    ordering = ("-id",)
    form = PlaylistForm
    inlines = [PlaylistTrackInline]

    fieldsets = (
        (
            None,
            {
                "fields": (
                    ("release_title", "release_date"),
                    ("artist", "release_label"),
                    "description",
                    "image",
                )
            },
        ),
        (
            "URLs",
            {
                "fields": (
                    "secret_url",
                    "secret_api_url",
                )
            },
        ),
    )

    formfield_overrides = {
        models.ImageField: {"widget": ImageWidget},
    }

    # autocomplete_fields = ['recordings']

    list_display = (
        "release_title",
        "valid",
        "secret_url",
        "track_count",
    )

    def valid(self, obj):
        if obj.id is None:
            return False
        if obj.release_date and obj.release_date < now().date():
            return False
        return True

    valid.boolean = True
    readonly_fields = ("cd_identifier", "secret_url", "secret_api_url")

    search_fields = ("release_title", "^cd_identifier")

    def secret_url(self, obj):
        if self.valid(obj):
            url = self.request.build_absolute_uri(obj.secret_url)
            return mark_safe(f'<a href="{ url }" target="_blank">{ url }</a>')
        return ""

    secret_url.short_description = "Secret URL"

    def secret_api_url(self, obj):
        if self.valid(obj):
            url = self.request.build_absolute_uri(obj.secret_api_url)
            return mark_safe(f'<a href="{ url }" target="_blank">{ url }</a>')
        return ""

    secret_api_url.short_description = "Secret API URL"

    def get_inline_instances(self, request, obj=None):
        """Limit inlines in popups."""
        if IS_POPUP_VAR in request.GET or IS_POPUP_VAR in request.POST:
            return []
        return super().get_inline_instances(request)

    def get_queryset(self, request):
        """Optimized queryset for changelist view."""
        self.request = request
        qs = super().get_queryset(request)
        qs = qs.annotate(models.Count("tracks", distinct=True))
        return qs

    def track_count(self, obj):
        """Return the work count from the database field, or count them.
        (dealing with legacy)"""

        count = obj.tracks__count

        url = reverse("admin:music_publisher_recording_changelist")
        url += "?release__id__exact={}".format(obj.id)
        return mark_safe('<a href="{}">{}</a>'.format(url, count))

    track_count.short_description = "Recordings"
    track_count.admin_order_field = "tracks__count"


@admin.register(CommercialRelease)
class CommercialReleaseAdmin(MusicPublisherAdmin):
    """Admin interface for :class:`.models.CommercialRelease`."""

    ordering = ("release_title", "cd_identifier", "-id")
    inlines = [TrackInline]
    autocomplete_fields = ("release_label", "artist")

    formfield_overrides = {
        models.ImageField: {"widget": ImageWidget},
    }

    list_display = (
        "release_title",
        "release_label",
        "release_date",
        "track_count",
    )

    readonly_fields = ("track_count",)

    list_filter = ("release_label",)
    search_fields = ("release_title",)

    def get_fieldsets(self, request, obj=None):
        if settings.OPTION_FILES:
            return (
                (
                    "Release (album) metadata",
                    {
                        "fields": (
                            "release_title",
                            ("artist", "release_label"),
                            ("ean", "release_date"),
                        )
                    },
                ),
                ("Public", {"fields": ("image", "description")}),
            )
        else:
            return (
                (
                    "Release (album) metadata",
                    {
                        "fields": (
                            "release_title",
                            ("artist", "release_label"),
                            ("ean", "release_date"),
                        )
                    },
                ),
            )

    def get_inline_instances(self, request, obj=None):
        """Limit inlines in popups."""
        if IS_POPUP_VAR in request.GET or IS_POPUP_VAR in request.POST:
            return []
        return super().get_inline_instances(request)

    def get_queryset(self, request):
        """Optimized queryset for changelist view."""
        qs = super().get_queryset(request)
        qs = qs.annotate(models.Count("tracks", distinct=True))
        return qs

    def track_count(self, obj):
        """Return the work count from the database field, or count them.
        (dealing with legacy)"""

        count = obj.tracks__count

        url = reverse("admin:music_publisher_recording_changelist")
        url += "?release__id__exact={}".format(obj.id)
        return mark_safe('<a href="{}">{}</a>'.format(url, count))

    track_count.short_description = "Recordings"
    track_count.admin_order_field = "tracks__count"

    # noinspection PyUnusedLocal
    def create_json(self, request, qs):
        """Batch action that downloads a JSON file containing commercial
        releases.

        Returns:
            JsonResponse: JSON file with selected commercial releases
        """

        j = CommercialRelease.objects.get_dict(qs)

        response = JsonResponse(j, json_dumps_params={"indent": 4})
        name = "{}-libraryreleases-{}".format(
            settings.PUBLISHER_CODE, datetime.now().toordinal()
        )
        cd = 'attachment; filename="{}.json"'.format(name)
        response["Content-Disposition"] = cd
        return response

    create_json.short_description = (
        "Export selected commercial releases (JSON)."
    )

<<<<<<< HEAD
    actions = ["create_json"]
=======
    def create_ddex_ebr(self, request, qs, receiver_dpid=None):
        # If receiver DPID is not set, ask for it.
        # If it is set, but invalid, ask again
        # If it is set and valid, proceed.
        j = LibraryRelease.objects.get_dict(qs)
        j["publisher"] = settings.PUBLISHER_NAME
        j["sender_dpid"] = settings.PUBLISHER_DPID
        return TemplateResponse(
            request, "ddex/ebr/4.2.xml", j, content_type="application/xml"
        )

    actions = ["create_json", "create_ddex_ebr"]
>>>>>>> 0033612d

    def get_actions(self, request):
        """Custom action disabling the default ``delete_selected``."""
        actions = super().get_actions(request)
        if "delete_selected" in actions:
            del actions["delete_selected"]
        return actions


@admin.register(Writer)
class WriterAdmin(MusicPublisherAdmin):
    """Interface for :class:`.models.Writer`."""

    ordering = ("last_name", "first_name", "ipi_name", "-id")
    list_display = (
        "last_name",
        "first_name",
        "ipi_name",
        "pr_society",
        "_can_be_controlled",
        "generally_controlled",
        "work_count",
    )

    list_filter = ("_can_be_controlled", "generally_controlled", "pr_society")
    search_fields = ("last_name", "ipi_name", "account_number")
    readonly_fields = ("writer_id", "_can_be_controlled", "work_count")
    formfield_overrides = {
        models.ImageField: {"widget": ImageWidget},
    }

    def writer_id(self, obj):
        return obj.writer_id

    writer_id.short_description = "Writer ID"

    def get_fieldsets(self, request, obj=None):
        """Return the fieldsets.

        Depending on settings, MR and PR affiliations may not be needed.
        See :meth:`WriterAdmin.get_society_list`"""
        if settings.OPTION_FILES:
            return [
                (None, {"fields": ("writer_id", "account_number")}),
                ("Name", {"fields": (("first_name", "last_name"),)}),
                (
                    "IPI",
                    {
                        "fields": (("ipi_name", "ipi_base"),),
                    },
                ),
                (
                    "Societies",
                    {
                        "fields": (self.get_society_list(),),
                    },
                ),
                (
                    "General agreement",
                    {
                        "fields": (
                            ("generally_controlled", ("saan", "publisher_fee"))
                        ),
                    },
                ),
                ("Public", {"fields": ("image", "description")}),
                (
                    "Internal",
                    {
                        "fields": ("notes",),
                    },
                ),
            ]
        else:
            return [
                (None, {"fields": ("writer_id", "account_number")}),
                ("Name", {"fields": (("first_name", "last_name"),)}),
                (
                    "IPI",
                    {
                        "fields": (("ipi_name", "ipi_base"),),
                    },
                ),
                (
                    "Societies",
                    {
                        "fields": (self.get_society_list(),),
                    },
                ),
                (
                    "General agreement",
                    {
                        "fields": (
                            ("generally_controlled", ("saan", "publisher_fee"))
                        ),
                    },
                ),
                (
                    "Internal",
                    {
                        "fields": ("notes",),
                    },
                ),
            ]

    actions = None

    @staticmethod
    def get_society_list():
        """List which society fields are required.

        Mechanical and Sync affiliation is not required if writers don't
        collect any of it, which is the most usual case."""

        societies = ["pr_society"]
        if settings.PUBLISHING_AGREEMENT_PUBLISHER_MR != Decimal(1):
            societies.append("mr_society")
        if settings.PUBLISHING_AGREEMENT_PUBLISHER_SR != Decimal(1):
            societies.append("sr_society")
        return societies

    def save_model(self, request, obj, form, *args, **kwargs):
        """Perform normal save_model, then update last_change of
        all connected works."""
        super().save_model(request, obj, form, *args, **kwargs)
        if form.changed_data:
            qs = Work.objects.filter(writerinwork__writer=obj)
            qs.update(last_change=now())

    def get_queryset(self, request):
        """Optimized queryset for changelist view."""
        qs = super().get_queryset(request)
        qs = qs.annotate(work__count=models.Count("works", distinct=True))
        return qs

    def work_count(self, obj):
        """Return the work count from the database field, or count them.
        (dealing with legacy)"""

        count = obj.work__count

        url = reverse("admin:music_publisher_work_changelist")
        url += "?writers__id__exact={}".format(obj.id)
        return mark_safe('<a href="{}">{}</a>'.format(url, count))

    work_count.short_description = "Works"
    work_count.admin_order_field = "work__count"


class AlternateTitleInline(admin.TabularInline):
    """Inline interface for :class:`.models.AlternateTitle`."""

    model = AlternateTitle
    formset = AlternateTitleFormSet
    extra = 0
    readonly_fields = ("complete_alt_title",)
    verbose_name_plural = (
        'Alternative titles (not mentioned in "recordings" section)'
    )
    fields = ("title", "suffix", "complete_alt_title")
    ordering = (
        "suffix",
        "title",
    )

    def complete_alt_title(self, obj):
        """Return the complete title, see
        :meth:`.models.AlternateTitle.__str__`"""
        return str(obj)


class WriterInWorkInline(admin.TabularInline):
    """Inline interface for :class:`.models.WriterInWork`."""

    autocomplete_fields = ("writer",)
    model = WriterInWork
    formset = WriterInWorkFormSet
    extra = 0
    min_num = 1  # One writer is required
    fields = (
        "writer",
        "capacity",
        "relative_share",
        "controlled",
        "saan",
        "publisher_fee",
    )
    ordering = (
        "-controlled",
        "writer__last_name",
        "writer__first_name",
        "-id",
    )


class WorkAcknowledgementInline(admin.TabularInline):
    """Inline interface for :class:`.models.WorkAcknowledgement`,
    used in :class:`WorkAdmin`.

    Note that normal users should only have a 'view' permission.
    """

    model = WorkAcknowledgement
    extra = 0
    fields = ("date", "society_code", "remote_work_id", "status")
    ordering = ("-date", "-id")


@admin.register(Work)
class WorkAdmin(MusicPublisherAdmin):
    """Admin interface for :class:`.models.Work`.

    This is by far the most important part of the interface.

    Attributes:
        actions (tuple): batch actions used:
            :meth:`create_cwr`,
            :meth:`create_json`
        inlines (tuple): inlines used in change view:
            :class:`AlternateTitleInline`,
            :class:`WriterInWorkInline`,
            :class:`RecordingInline`,
            :class:`ArtistInWorkInline`,
            :class:`WorkAcknowledgementInline`,
    """

    ordering = ("-id",)
    form = WorkForm

    inlines = (
        WriterInWorkInline,
        RecordingInline,
        AlternateTitleInline,
        ArtistInWorkInline,
        WorkAcknowledgementInline,
    )

    def writer_last_names(self, obj):
        """This is a standard way how writers are shown in other apps."""
        return obj.writer_last_names()

    writer_last_names.short_description = "Writers' last names"
    writer_last_names.admin_order_field = "writers__last_name"

    def percentage_controlled(self, obj):
        """Controlled percentage
        (sum of relative shares for controlled writers)

        Please note that writers in work are already included in the queryset
        for other reasons, so no overhead except summing.
        """
        return sum(
            wiw.relative_share
            for wiw in obj.writerinwork_set.all()
            if wiw.controlled
        )

    percentage_controlled.short_description = "% controlled"

    def work_id(self, obj):
        """Return :attr:`.models.Work.work_id`, make it sortable."""
        return obj.work_id

    work_id.short_description = "Work ID"
    work_id.admin_order_field = "id"

    def cwr_export_count(self, obj):
        """Return the count of CWR exports with the link to the filtered
        changelist view for :class:`CWRExportAdmin`."""

        count = obj.cwr_exports__count
        url = reverse("admin:music_publisher_cwrexport_changelist")
        url += "?works__id__exact={}".format(obj.id)
        return mark_safe('<a href="{}">{}</a>'.format(url, count))

    cwr_export_count.short_description = "CWRs"
    cwr_export_count.admin_order_field = "cwr_exports__count"

    def recording_count(self, obj):
        """Return the count of CWR exports with the link to the filtered
        changelist view for :class:`CWRExportAdmin`."""

        count = obj.recordings__count
        url = reverse("admin:music_publisher_recording_changelist")
        url += "?work__id__exact={}".format(obj.id)
        return mark_safe('<a href="{}">{}</a>'.format(url, count))

    recording_count.short_description = "Recordings"
    recording_count.admin_order_field = "recordings__count"

    readonly_fields = ("writer_last_names", "work_id", "cwr_export_count")
    list_display = (
        "work_id",
        "title",
        "iswc",
        "writer_last_names",
        "percentage_controlled",
        "library_release",
        "recording_count",
        "cwr_export_count",
    )

    def get_queryset(self, request):
        """Optimized queryset for changelist view."""
        qs = super().get_queryset(request)
        qs = qs.prefetch_related("library_release__library")
        qs = qs.prefetch_related("writerinwork_set__writer")
        qs = qs.annotate(models.Count("cwr_exports", distinct=True))
        qs = qs.annotate(models.Count("recordings", distinct=True))
        return qs

    class InCWRListFilter(admin.SimpleListFilter):
        """Custom list filter if work is included in any of CWR files."""

        title = "In CWR"
        parameter_name = "in_cwr"

        def lookups(self, request, model_admin):
            """Simple Yes/No filter"""
            return (
                ("Y", "Yes"),
                ("N", "No"),
            )

        def queryset(self, request, queryset):
            """Filter if in any of CWR files."""
            if self.value() == "Y":
                return queryset.exclude(cwr_exports__count=0)
            elif self.value() == "N":
                return queryset.filter(cwr_exports__count=0)

    class ACKSocietyListFilter(admin.SimpleListFilter):
        """Custom list filter of societies from ACK files."""

        title = "Acknowledgement society"
        parameter_name = "ack_society"

        def lookups(self, request, model_admin):
            """Simple Yes/No filter"""

            codes = WorkAcknowledgement.objects.order_by()
            codes = codes.values_list("society_code", flat=True).distinct()
            return sorted(
                [(code, SOCIETY_DICT.get(code, code)) for code in codes],
                key=lambda code: code[1],
            )

        def queryset(self, request, queryset):
            """Filter on society sending ACKs."""
            if self.value():
                queryset = queryset.filter(
                    workacknowledgement__society_code=self.value()
                ).distinct()
                queryset.society_code = self.value()
            return queryset

    class ACKStatusListFilter(admin.SimpleListFilter):
        """Custom list filter on ACK status."""

        title = "Acknowledgement status"
        parameter_name = "ack_status"

        def lookups(self, request, model_admin):
            """Simple Yes/No filter"""
            return WorkAcknowledgement.TRANSACTION_STATUS_CHOICES

        def queryset(self, request, qs):
            """Filter on ACK status."""
            if self.value():
                if hasattr(qs, "society_code"):
                    qs = qs.filter(
                        workacknowledgement__status=self.value(),
                        workacknowledgement__society_code=qs.society_code,
                    ).distinct()
                else:
                    qs = qs.filter(
                        workacknowledgement__status=self.value()
                    ).distinct()
            return qs

    class HasISWCListFilter(admin.SimpleListFilter):
        """Custom list filter on the presence of ISWC."""

        title = "Has ISWC"
        parameter_name = "has_iswc"

        def lookups(self, request, model_admin):
            """Simple Yes/No filter"""
            return (
                ("Y", "Yes"),
                ("N", "No"),
            )

        def queryset(self, request, queryset):
            """Filter on presence of :attr:`.iswc`."""
            if self.value() == "Y":
                return queryset.exclude(iswc__isnull=True)
            elif self.value() == "N":
                return queryset.filter(iswc__isnull=True)

    class HasRecordingListFilter(admin.SimpleListFilter):
        """Custom list filter on the presence of recordings."""

        title = "Has Recordings"
        parameter_name = "has_rec"

        def lookups(self, request, model_admin):
            """Simple Yes/No filter"""
            return (
                ("Y", "Yes"),
                ("N", "No"),
            )

        def queryset(self, request, queryset):
            """Filter on presence of :class:`.models.Recording`."""
            if self.value() == "Y":
                return queryset.exclude(recordings__count=0)
            elif self.value() == "N":
                return queryset.filter(recordings__count=0)

    list_filter = (
        HasISWCListFilter,
        HasRecordingListFilter,
        ("library_release__library", admin.RelatedOnlyFieldListFilter),
        ("library_release", admin.RelatedOnlyFieldListFilter),
        ("writers", admin.RelatedOnlyFieldListFilter),
        "last_change",
        InCWRListFilter,
        ACKSocietyListFilter,
        ACKStatusListFilter,
    )

    search_fields = (
        "title",
        "alternatetitle__title",
        "^iswc",
        "^id",
        "^_work_id",
        "recordings__recording_title",
        "recordings__version_title",
        "^recordings__isrc",
        "writerinwork__writer__last_name",
    )

    def get_search_results(self, request, queryset, search_term):
        """Deal with the situation term is work ID."""
        if search_term.isnumeric():
            search_term = search_term.lstrip("0")
        return super().get_search_results(request, queryset, search_term)

    fieldsets = (
        (
            None,
            {
                "fields": (
                    "work_id",
                    ("title", "iswc"),
                    ("original_title", "version_type"),
                )
            },
        ),
        (
            "Library (Production music only)",
            {"fields": (("library_release",),)},
        ),
    )

    autocomplete_fields = ("library_release",)

    def save_model(self, request, obj, form, *args, **kwargs):
        """Set last_change if the work form has changed."""
        if form.changed_data:
            obj.last_change = now()
        super().save_model(request, obj, form, *args, **kwargs)

    def save_formset(self, request, form, formset, change):
        """Set last_change for the work if any of the inline forms has
        changed."""
        save_instance = False
        for form in formset:
            if form.changed_data:
                save_instance = True
        super().save_formset(request, form, formset, change)
        if save_instance:
            formset.instance.last_change = now()
            formset.instance.save()

    def create_cwr(self, request, qs):
        """Batch action that redirects to the add view for
        :class:`CWRExportAdmin` with selected works.
        """
        url = reverse("admin:music_publisher_cwrexport_add")
        work_ids = qs.values_list("id", flat=True)
        view = CWRExportAdmin(CWRExport, admin.site).add_view(
            request, url, work_ids=work_ids
        )
        return view

    create_cwr.short_description = "Create CWR from selected works."

    # noinspection PyUnusedLocal
    def create_json(self, request, qs):
        """Batch action that downloads a JSON file containing selected works.

        Returns:
            JsonResponse: JSON file with selected works
        """

        Work.persist_work_ids(qs)

        j = Work.objects.get_dict(qs)
        response = JsonResponse(j, json_dumps_params={"indent": 4})
        name = "{}-works-{}".format(
            settings.PUBLISHER_CODE, datetime.now().toordinal()
        )
        cd = 'attachment; filename="{}.json"'.format(name)
        response["Content-Disposition"] = cd
        return response

    create_json.short_description = "Export selected works (JSON)."

    def get_labels_for_csv(self, works, repeating_column_nr=0, simple=False):
        """Return the list of labels for the CSV file."""
        labels = [
            "Work ID",
            "Work Title",
            "ISWC",
            "Original Title",
            "Library",
            "CD Identifier",
        ]
        alt_title_max = repeating_column_nr
        writer_max = repeating_column_nr
        writer_with_publisher_max = repeating_column_nr
        artist_max = repeating_column_nr
        xrf_max = repeating_column_nr
        recording_max = repeating_column_nr
        for work in works:
            alt_title_max = max(alt_title_max, len(work.get("other_titles")))
            writer_max = max(writer_max, len(work.get("writers")))
            ops = 0
            for w in work.get("writers"):
                if w.get("original_publishers"):
                    ops += 1
            writer_with_publisher_max = max(writer_with_publisher_max, ops)
            recording_max = max(recording_max, len(work.get("recordings")))
            artist_max = max(artist_max, len(work.get("performing_artists")))
            xrf_max = max(xrf_max, len(work.get("cross_references")))
        for i in range(alt_title_max):
            labels.append("Alt Title {}".format(i + 1))
        for i in range(writer_max):
            labels.append("Writer {} Last".format(i + 1))
            labels.append("Writer {} First".format(i + 1))
            labels.append("Writer {} IPI".format(i + 1))
            labels.append("Writer {} PRO".format(i + 1))
            if not simple:
                labels.append("Writer {} MRO".format(i + 1))
                labels.append("Writer {} SRO".format(i + 1))
            labels.append("Writer {} Role".format(i + 1))
            labels.append("Writer {} Manuscript Share".format(i + 1))
            if not simple:
                labels.append("Writer {} PR Share".format(i + 1))
                labels.append("Writer {} MR Share".format(i + 1))
                labels.append("Writer {} SR Share".format(i + 1))
            labels.append("Writer {} Controlled".format(i + 1))
            if i < writer_with_publisher_max:
                labels.append("Writer {} SAAN".format(i + 1))
            labels.append("Writer {} Account Number".format(i + 1))
            if not simple and i < writer_with_publisher_max:
                labels.append("Writer {} Publisher Name".format(i + 1))
                labels.append("Writer {} Publisher IPI".format(i + 1))
                labels.append("Writer {} Publisher PRO".format(i + 1))
                labels.append("Writer {} Publisher MRO".format(i + 1))
                labels.append("Writer {} Publisher SRO".format(i + 1))
                labels.append("Writer {} Publisher PR Share".format(i + 1))
                labels.append("Writer {} Publisher MR Share".format(i + 1))
                labels.append("Writer {} Publisher SR Share".format(i + 1))
        for i in range(recording_max):
            if not simple:
                labels.append("Recording {} ID".format(i + 1))
                labels.append("Recording {} Recording Title".format(i + 1))
                labels.append("Recording {} Version Title".format(i + 1))
            labels.append("Recording {} Release Date".format(i + 1))
            labels.append("Recording {} Duration".format(i + 1))
            labels.append("Recording {} ISRC".format(i + 1))
            if not simple:
                labels.append("Recording {} Artist Last".format(i + 1))
                labels.append("Recording {} Artist First".format(i + 1))
                labels.append("Recording {} Artist ISNI".format(i + 1))
                labels.append("Recording {} Record Label".format(i + 1))
        for i in range(artist_max):
            labels.append("Artist {} Last".format(i + 1))
            labels.append("Artist {} First".format(i + 1))
            labels.append("Artist {} ISNI".format(i + 1))
        if not simple:
            for i in range(xrf_max):
                labels.append("Reference {} CMO".format(i + 1))
                labels.append("Reference {} ID".format(i + 1))
        return labels

    def get_rows_for_csv(self, works):
        """Return rows for the CSV file, including the header."""

        class EchoWriter:
            """Class with write() method just echoing values."""

            def write(self, value):
                return value

        PR = settings.PUBLISHING_AGREEMENT_PUBLISHER_PR
        MR = settings.PUBLISHING_AGREEMENT_PUBLISHER_MR
        SR = settings.PUBLISHING_AGREEMENT_PUBLISHER_SR

        pseudo_buffer = EchoWriter()
        labels = self.get_labels_for_csv(works)
        writer = DictWriter(pseudo_buffer, labels)
        header = dict(zip(labels, labels))
        yield writer.writerow(header)
        # yield writer.writeheader()  # In Python 3.8
        for work in works:
            ows = work.get("original_works")
            row = {
                "Work ID": work["code"],
                "Work Title": work["work_title"],
                "ISWC": work.get("iswc", ""),
            }
            if ows:
                row["Original Title"] = ows[0]["work_title"]
            origin = work.get("origin")
            if origin:
                row["Library"] = origin["library"]["name"]
                row["CD Identifier"] = origin["cd_identifier"]
            for i, alt in enumerate(work["other_titles"]):
                row["Alt Title {}".format(i + 1)] = alt["title"]
            for i, wiw in enumerate(work["writers"]):
                w = wiw.get("writer") or {}
                row["Writer {} Last".format(i + 1)] = w.get("last_name", "")
                row["Writer {} First".format(i + 1)] = w.get("first_name", "")
                row["Writer {} IPI".format(i + 1)] = w.get(
                    "ipi_name_number", ""
                )
                role = wiw.get("writer_role", {})
                if role:
                    row["Writer {} Role".format(i + 1)] = "{} - {}".format(
                        role["code"], role["name"]
                    )
                for aff in w.get("affiliations", []):
                    code = aff["affiliation_type"]["code"]
                    cmo = aff["organization"]
                    row[
                        "Writer {} {}O".format(i + 1, code)
                    ] = "{} - {}".format(cmo["code"], cmo["name"])
                ops = wiw.get("original_publishers")

                row["Writer {} Manuscript Share".format(i + 1)] = Decimal(
                    wiw.get("relative_share", "0")
                ).quantize(Decimal("0.0001"))
                if ops:
                    op = ops[0]
                    agreement = op.get("agreement")
                    saan = agreement.get("recipient_agreement_number", "")
                    row["Writer {} SAAN".format(i + 1)] = saan
                    agreement_type = agreement["agreement_type"]["code"]
                    if agreement_type == "OG":
                        controlled = "General Agreement"
                    else:
                        controlled = "Yes"
                    row["Writer {} Publisher Name".format(i + 1)] = op[
                        "publisher"
                    ]["name"]
                    row["Writer {} Publisher IPI".format(i + 1)] = op[
                        "publisher"
                    ]["ipi_name_number"]
                    for aff in op["publisher"].get("affiliations", []):
                        row[
                            "Writer {} Publisher {}O".format(
                                i + 1, aff["affiliation_type"]["code"]
                            )
                        ] = "{} - {}".format(
                            aff["organization"]["code"],
                            aff["organization"]["name"],
                        )
                    row["Writer {} PR Share".format(i + 1)] = (
                        Decimal(wiw.get("relative_share")) * (1 - PR)
                    ).quantize(Decimal("0.0001"))
                    row["Writer {} Publisher PR Share".format(i + 1)] = (
                        Decimal(wiw.get("relative_share")) * PR
                    ).quantize(Decimal("0.0001"))
                    row["Writer {} MR Share".format(i + 1)] = (
                        Decimal(wiw.get("relative_share")) * (1 - MR)
                    ).quantize(Decimal("0.0001"))
                    row["Writer {} Publisher MR Share".format(i + 1)] = (
                        Decimal(wiw.get("relative_share")) * MR
                    ).quantize(Decimal("0.0001"))
                    row["Writer {} SR Share".format(i + 1)] = (
                        Decimal(wiw.get("relative_share")) * (1 - SR)
                    ).quantize(Decimal("0.0001"))
                    row["Writer {} Publisher SR Share".format(i + 1)] = (
                        Decimal(wiw.get("relative_share")) * SR
                    ).quantize(Decimal("0.0001"))
                else:
                    controlled = "No"
                    row["Writer {} PR Share".format(i + 1)] = Decimal(
                        wiw.get("relative_share", "0")
                    ).quantize(Decimal("0.0001"))
                    row["Writer {} MR Share".format(i + 1)] = Decimal(
                        wiw.get("relative_share", "0")
                    ).quantize(Decimal("0.0001"))
                    row["Writer {} SR Share".format(i + 1)] = Decimal(
                        wiw.get("relative_share", "0")
                    ).quantize(Decimal("0.0001"))
                row["Writer {} Controlled".format(i + 1)] = controlled
            for i, rec in enumerate(work["recordings"]):
                row["Recording {} ID".format(i + 1)] = rec["code"]
                row["Recording {} Recording Title".format(i + 1)] = rec[
                    "recording_title"
                ]
                row["Recording {} Version Title".format(i + 1)] = rec[
                    "version_title"
                ]
                row["Recording {} Release Date".format(i + 1)] = rec[
                    "release_date"
                ]
                row["Recording {} Duration".format(i + 1)] = rec["duration"]
                row["Recording {} ISRC".format(i + 1)] = rec["isrc"]
                row["Recording {} Record Label".format(i + 1)] = (
                    rec["record_label"] or {}
                ).get("name")
                artist = rec.get("recording_artist") or {}
                row["Recording {} Artist Last".format(i + 1)] = artist.get(
                    "last_name", ""
                )
                row["Recording {} Artist Last".format(i + 1)] = artist.get(
                    "last_name", ""
                )
                row["Recording {} Artist First".format(i + 1)] = artist.get(
                    "first_name", ""
                )
                row["Recording {} Artist ISNI".format(i + 1)] = artist.get(
                    "isni", ""
                )
            for i, aiw in enumerate(work["performing_artists"]):
                artist = aiw.get("artist")
                row["Artist {} Last".format(i + 1)] = artist.get(
                    "last_name", ""
                )
                row["Artist {} First".format(i + 1)] = artist.get(
                    "first_name", ""
                )
                row["Artist {} ISNI".format(i + 1)] = artist.get("isni", "")
            for i, xrf in enumerate(work["cross_references"]):
                code = xrf["organization"]["code"]
                name = xrf["organization"]["name"]
                row["Reference {} CMO".format(i + 1)] = "{} - {}".format(
                    code, name
                )
                row["Reference {} ID".format(i + 1)] = xrf["identifier"]
            yield writer.writerow(row)

    # noinspection PyUnusedLocal
    def create_csv(self, request, qs):
        """Batch action that downloads a CSV file containing selected works.

        Returns:
            JsonResponse: JSON file with selected works
        """

        Work.persist_work_ids(qs)

        j = Work.objects.get_dict(qs)
        works = j.get("works", [])
        response = HttpResponse(
            self.get_rows_for_csv(works), content_type="text/csv"
        )
        name = "{}{}".format(
            settings.PUBLISHER_CODE, datetime.now().toordinal()
        )
        cd = 'attachment; filename="{}.csv"'.format(name)
        response["Content-Disposition"] = cd
        return response

    create_csv.short_description = "Export selected works (CSV)."

    actions = (create_cwr, create_json, create_csv)

    def get_actions(self, request):
        """Custom action disabling the default ``delete_selected``."""
        actions = super().get_actions(request)
        if not settings.PUBLISHER_CODE:
            del actions["create_cwr"]
        if "delete_selected" in actions:
            del actions["delete_selected"]
        return actions

    def get_inline_instances(self, request, obj=None):
        """Limit inlines in popups."""
        instances = super().get_inline_instances(request)
        if IS_POPUP_VAR in request.GET or IS_POPUP_VAR in request.POST:
            return [
                i
                for i in instances
                if type(i) not in [RecordingInline, WorkAcknowledgementInline]
            ]
        return instances


@admin.register(Recording)
class RecordingAdmin(MusicPublisherAdmin):
    """Admin interface for :class:`.models.Recording`."""

    actions = None
    list_display = (
        "recording_id",
        "title",
        "isrc",
        "has_audio",
        "work_link",
        "artist_link",
        "label_link",
    )
    ordering = ("-id",)

    formfield_overrides = {
        models.FileField: {"widget": AudioPlayerWidget},
        models.TimeField: {"widget": forms.TimeInput},
    }

    def has_audio(self, obj):
        return bool(obj.audio_file)

    has_audio.boolean = True

    class HasISRCListFilter(admin.SimpleListFilter):
        """Custom list filter on the presence of ISRC."""

        title = "Has ISRC"
        parameter_name = "has_isrc"

        def lookups(self, request, model_admin):
            """Simple Yes/No filter"""
            return (
                ("Y", "Yes"),
                ("N", "No"),
            )

        def queryset(self, request, queryset):
            """Filter on presence of :attr:`.iswc`."""
            if self.value() == "Y":
                return queryset.exclude(isrc__isnull=True)
            elif self.value() == "N":
                return queryset.filter(isrc__isnull=True)

    class HasAudioFilter(admin.SimpleListFilter):
        """Custom list filter on the presence of audio file."""

        title = "Has audio"
        parameter_name = "has_audio_file"

        def lookups(self, request, model_admin):
            """Simple Yes/No filter"""
            return (
                ("Y", "Yes"),
                ("N", "No"),
            )

        def queryset(self, request, queryset):
            """Filter on presence of :attr:`.iswc`."""
            if self.value() == "Y":
                return queryset.exclude(audio_file="")
            elif self.value() == "N":
                return queryset.filter(audio_file="")

    list_filter = (HasISRCListFilter, HasAudioFilter, "artist", "record_label")

    def lookup_allowed(self, lookup, value):
        allowed = super().lookup_allowed(lookup, value)
        return allowed

    search_fields = ("work__title", "recording_title", "version_title", "isrc")
    autocomplete_fields = ("artist", "work", "record_label")
    readonly_fields = (
        "recording_id",
        "complete_recording_title",
        "complete_version_title",
        "title",
        "has_audio",
        "work_link",
        "artist_link",
        "label_link",
    )

    def get_fieldsets(self, request, obj=None):
        if settings.OPTION_FILES:
            return (
                (
                    "Metadata",
                    {
                        "fields": (
                            "recording_id",
                            "work",
                            (
                                "recording_title",
                                "recording_title_suffix",
                                "complete_recording_title",
                            ),
                            (
                                "version_title",
                                "version_title_suffix",
                                "complete_version_title",
                            ),
                            ("isrc", "record_label", "artist"),
                            ("duration", "release_date"),
                        ),
                    },
                ),
                (
                    "Audio",
                    {
                        "fields": ("audio_file",),
                    },
                ),
            )
        else:
            return (
                (
                    None,
                    {
                        "fields": (
                            "recording_id",
                            "work",
                            (
                                "recording_title",
                                "recording_title_suffix",
                                "complete_recording_title",
                            ),
                            (
                                "version_title",
                                "version_title_suffix",
                                "complete_version_title",
                            ),
                            ("isrc", "record_label", "artist"),
                            ("duration", "release_date"),
                        ),
                    },
                ),
            )

    def get_queryset(self, request):
        """Optimized query regarding work name"""
        qs = super().get_queryset(request)
        qs = qs.prefetch_related("work__writers")
        qs = qs.prefetch_related("artist")
        qs = qs.prefetch_related("record_label")
        return qs

    def recording_id(self, obj):
        """Return :attr:`.models.Recording.recording_id`, make it sortable."""
        return obj.recording_id

    recording_id.short_description = "Recording ID"
    recording_id.admin_order_field = "id"

    def title(self, obj):
        """Return the recording title, which is not the necessarily the
        title field."""
        return obj.title

    def work_link(self, obj):
        """Link to the work the recording is based on."""
        url = reverse("admin:music_publisher_work_change", args=[obj.work.id])
        link = '<a href="{}">{}</a>'.format(url, obj.work)
        return mark_safe(link)

    work_link.short_description = "Work"
    work_link.admin_order_field = "work__id"

    def artist_link(self, obj):
        """Link to the recording artist."""
        if not obj.artist:
            return None
        url = reverse(
            "admin:music_publisher_artist_change", args=[obj.artist.id]
        )
        link = '<a href="{}">{}</a>'.format(url, obj.artist)
        return mark_safe(link)

    artist_link.short_description = "Recording Artist"
    artist_link.admin_order_field = "artist"

    def label_link(self, obj):
        """Link to the recording label."""
        if not obj.record_label:
            return None
        url = reverse(
            "admin:music_publisher_label_change", args=[obj.record_label.id]
        )
        link = '<a href="{}">{}</a>'.format(url, obj.record_label)
        return mark_safe(link)

    label_link.short_description = "Record Label"
    label_link.admin_order_field = "record_label"


@admin.register(CWRExport)
class CWRExportAdmin(admin.ModelAdmin):
    """Admin interface for :class:`.models.CWRExport`."""

    actions = None
    ordering = ("-id",)

    def work_count(self, obj):
        """Return the work count from the database field, or count them.
        (dealing with legacy)"""

        count = obj.works__count

        url = reverse("admin:music_publisher_work_changelist")
        url += "?cwr_exports__id__exact={}".format(obj.id)
        return mark_safe('<a href="{}">{}</a>'.format(url, count))

    work_count.short_description = "Works"
    work_count.admin_order_field = "works__count"

    def get_preview(self, obj):
        """Get CWR preview.

        If you are using highlighing, then override this method."""

        return obj.cwr or ""

    def view_link(self, obj):
        """Link to the CWR preview."""
        if obj.created_on:
            url = reverse(
                "admin:music_publisher_cwrexport_change", args=(obj.id,)
            )
            url += "?preview=true"
            return mark_safe(
                '<a href="{}" target="_blank">View CWR</a>'.format(url)
            )

    def download_link(self, obj):
        """Link for downloading CWR file."""
        if obj.created_on:
            url = reverse(
                "admin:music_publisher_cwrexport_change", args=(obj.id,)
            )
            url += "?download=true"
            return mark_safe('<a href="{}">Download</a>'.format(url))

    def get_queryset(self, request):
        """Optimized query with count of works in the export."""
        qs = super().get_queryset(request)
        qs = qs.annotate(models.Count("works", distinct=True))
        return qs

    def date(self, obj):
        if obj and obj.created_on:
            return obj.created_on.date()

    autocomplete_fields = ("works",)
    list_display = (
        "filename",
        "nwr_rev",
        "date",
        "work_count",
        "view_link",
        "download_link",
        "description",
    )
    list_editable = ("description",)

    list_filter = ("nwr_rev", "year")
    search_fields = ("description", "works__title", "num_in_year")

    def get_readonly_fields(self, request, obj=None):
        """Read-only fields differ if CWR has been completed."""
        if obj and obj.cwr:
            return (
                "nwr_rev",
                "description",
                "works",
                "filename",
                "view_link",
                "download_link",
            )
        else:
            return ()

    def get_fields(self, request, obj=None):
        """Shown fields differ if CWR has been completed."""
        if obj and obj.cwr:
            return (
                "nwr_rev",
                "description",
                "works",
                "filename",
                "view_link",
                "download_link",
            )
        else:
            return "nwr_rev", "description", "works"

    def has_add_permission(self, request):
        """Return false if CWR delivery code is not present."""
        if not settings.PUBLISHER_CODE:
            return False
        return super().has_add_permission(request)

    def has_delete_permission(self, request, obj=None):
        """If CWR has been created, it can no longer be deleted, as it may
        have been sent. This may change once the delivery is automated."""
        if obj and obj.cwr:
            return False
        return super().has_delete_permission(request, obj)

    def has_change_permission(self, request, obj=None):
        """If object exists, it can only be edited in changelist."""
        if not settings.PUBLISHER_CODE:
            return False
        if obj:
            return False
        return super().has_delete_permission(request, obj)

    def get_form(self, request, obj=None, **kwargs):
        """Set initial values for work IDs."""
        form = super().get_form(request, obj, **kwargs)
        if hasattr(self, "work_ids"):
            form.base_fields["works"].initial = self.work_ids
        return form

    def add_view(
        self, request, form_url="", extra_context=None, work_ids=None
    ):
        """Added work_ids as default for wizard from
        :meth:`WorkAdmin.create_cwr`."""
        if work_ids:
            self.work_ids = work_ids
            request.method = "GET"
        return super().add_view(request, form_url, extra_context)

    def change_view(self, request, object_id, form_url="", extra_context=None):
        """Normal change view with two sub-views defined by GET parameters:

        Parameters:
            preview: that returns the preview of CWR file,
            download: that downloads the CWR file."""
        obj = get_object_or_404(CWRExport, pk=object_id)
        if "preview" in request.GET:
            cwr = self.get_preview(obj)
            return render(
                request,
                "raw_cwr.html",
                {
                    **self.admin_site.each_context(request),
                    "version": obj.version,
                    "lines": cwr.split("\r\n"),
                    "title": obj.filename,
                },
            )
        elif "download" in request.GET:
            response = HttpResponse(content_type="application/zip")
            zip_file = zipfile.ZipFile(response, "w", zipfile.ZIP_DEFLATED)
            zip_file.writestr(obj.filename, obj.cwr.encode().decode("latin1"))
            if obj.version in ["30", "31"]:
                cd = 'attachment; filename="{}.zip"'.format(
                    obj.filename.replace(".", "_")
                )
            else:
                cd = 'attachment; filename="{}"'.format(
                    obj.filename.replace(".V21", ".zip").replace(
                        ".V22", ".zip"
                    )
                )
            response["Content-Disposition"] = cd
            return response

        extra_context = {
            "show_save": False,
        }
        if obj.cwr:
            extra_context.update(
                {
                    "save_as": False,
                    "show_save_and_continue": False,
                    "show_delete": False,
                }
            )
        return super().change_view(
            request, object_id, form_url="", extra_context=extra_context
        )

    def save_related(self, request, form, formsets, change):
        """:meth:`save_model` passes the main object, which is needed to fetch
        CWR from the external service, but only after related objects are
        saved.
        """
        super().save_related(request, form, formsets, change)
        form.instance.create_cwr()


class AdminWithReport(admin.ModelAdmin):
    """The parent class for all admin classes with a report field."""

    def print_report(self, obj):
        """Mark report as HTML-safe."""
        return mark_safe(obj.report)

    print_report.short_description = "Report"
    ordering = ("-id",)


@admin.register(ACKImport)
class ACKImportAdmin(AdminWithReport):
    """Admin interface for :class:`.models.ACKImport`."""

    def get_form(self, request, obj=None, **kwargs):
        """Returns a custom form for new objects, default one for changes."""
        if obj is None:
            return ACKImportForm
        return super().get_form(request, obj, **kwargs)

    list_display = (
        "filename",
        "society_code",
        "society_name",
        "date",
        "view_link",
    )
    list_filter = ("society_code", "society_name")
    fields = readonly_fields = (
        "filename",
        "society_code",
        "society_name",
        "date",
        "print_report",
        "view_link",
    )

    add_fields = ("acknowledgement_file", "import_iswcs")

    def get_fields(self, request, obj=None):
        """Return different fields for add vs change."""
        if obj:
            return self.fields
        return self.add_fields

    RE_ACK_21 = re.compile(
        r"(?<=\n)ACK.{43}(NWR|REV).{60}(.{20})(.{20})(.{8})(.{2})(.*?)("
        r"?=^ACK|^GRT)",
        re.S | re.M,
    )
    RE_ACK_30 = re.compile(
        r"(?<=\n)ACK.{43}(WRK).{60}(.{20})(.{20}){20}(.{8})(.{2})(.*?)("
        r"?=^ACK|^GRT)",
        re.S | re.M,
    )
    RE_ISW_21 = re.compile(
        r"(?<=\n)ISW.{78}(.{14})(.{11}).*?(?=^ISW|^GRT)", re.S | re.M
    )

    def validate_iswc(self, x, validator, import_iswcs):
        tt, work_id, remote_work_id, dat, status, rest = x
        if import_iswcs and rest:
            header = rest.strip().split("\n")[0]
            iswc = header[95:106].strip() or None
            if iswc:
                try:
                    validator(iswc)
                except ValidationError:
                    iswc = None
            return iswc
        return None

    def process(self, request, ack_import, file_content, import_iswcs=False):
        """Create appropriate WorkAcknowledgement objects, without duplicates.

        Big part of this code should be moved to the model, left here because
        messaging is simpler.
        """

        society_code = ack_import.society_code
        ack_import_url = reverse(
            "admin:music_publisher_ackimport_change", args=(ack_import.id,)
        )
        ack_import_link = f'<a href="{ack_import_url}">{ack_import}</a>'
        from django.contrib.admin.models import CHANGE, LogEntry

        if import_iswcs:
            validator = CWRFieldValidator("iswc")

        unknown_work_ids = []
        existing_work_ids = []
        report = ""
        if file_content[59:64] == "01.10":
            pattern = self.RE_ACK_21
        else:
            pattern = self.RE_ACK_30
        for x in re.findall(pattern, file_content):
            tt, work_id, remote_work_id, dat, status, rest = x
            iswc = self.validate_iswc(x, validator, import_iswcs)
            # work ID is numeric with an optional string
            work_id = work_id.strip()
            remote_work_id = remote_work_id.strip()
            dat = datetime.strptime(dat, "%Y%m%d").date()
            work = Work.objects.filter(_work_id=work_id).first()
            if not work:
                unknown_work_ids.append(work_id)
                continue
            if import_iswcs and iswc:
                if work.iswc:
                    if work.iswc != iswc:
                        report += (
                            "A different ISWC exists for work "
                            + "{}: {} (old) vs {} (new).<br/>\n".format(
                                work, work.iswc, iswc
                            )
                            + "Old ISWC kept, please investigate.<br/>\n"
                        )
                        self.message_user(
                            request,
                            "Conflicting ISWCs found for work {}!".format(
                                work
                            ),
                            level=messages.ERROR,
                        )
                else:
                    duplicate = Work.objects.exclude(id=work.id)
                    duplicate = duplicate.filter(iswc__iexact=iswc).first()
                    if duplicate:
                        report += (
                            "One ISWC can not be used for two works: "
                            + "{} {} {}.<br/>\n".format(iswc, duplicate, work)
                            + "This usually happens if one work is entered "
                            "twice. "
                            + "ISWC not imported for {}.<br/>\n".format(work)
                        )
                        self.message_user(
                            request,
                            "Duplicate works found for ISWC {}!".format(iswc),
                            level=messages.ERROR,
                        )
                    else:
                        work.iswc = iswc
                        work.last_change = now()
                        s = f"ISWC imported from ACK file: {ack_import_link}."
                        LogEntry.objects.log_action(
                            request.user.id,
                            admin.options.get_content_type_for_model(work).id,
                            work.id,
                            str(work),
                            CHANGE,
                            s,
                        )
                        work.save()
            wa, c = WorkAcknowledgement.objects.get_or_create(
                work_id=work.id,
                remote_work_id=remote_work_id,
                society_code=society_code,
                date=dat,
                status=status,
            )
            if not c:
                existing_work_ids.append(str(work_id))
                continue
            url = reverse("admin:music_publisher_work_change", args=(work.id,))
            report += '<a href="{}">{}</a> {} &mdash; {}<br/>\n'.format(
                url, work.work_id, work.title, wa.get_status_display()
            )
        if file_content[59:64] == "01.10":
            for work_id, iswc in re.findall(self.RE_ISW_21, file_content):
                work_id = work_id.strip()
                work = Work.objects.filter(_work_id=work_id).first()
                if not work:
                    unknown_work_ids.append(work_id)
                    continue
                if import_iswcs and iswc:
                    if work.iswc:
                        if work.iswc != iswc:
                            report += (
                                "A different ISWC exists for work "
                                + "{}: {} (old) vs {} (new).<br/>\n".format(
                                    work, work.iswc, iswc
                                )
                                + "Old ISWC kept, please "
                                "investigate.<br/>\n"
                            )
                            self.message_user(
                                request,
                                "Conflicting ISWCs found for work {}!".format(
                                    work
                                ),
                                level=messages.ERROR,
                            )
                    else:
                        work.iswc = iswc
                        work.last_change = now()
                        s = f"ISWC imported from ISW file: {ack_import_link}."
                        LogEntry.objects.log_action(
                            request.user.id,
                            admin.options.get_content_type_for_model(work).id,
                            work.id,
                            str(work),
                            CHANGE,
                            s,
                        )
                        work.save()
        if unknown_work_ids:
            messages.add_message(
                request,
                messages.ERROR,
                "Unknown work IDs: {}".format(", ".join(unknown_work_ids)),
            )
        if existing_work_ids:
            messages.add_message(
                request,
                messages.ERROR,
                "Data already exists for some or all works. "
                "Affected work IDs: {}".format(", ".join(existing_work_ids)),
            )
        return report

    def save_model(self, request, obj, form, change):
        """Custom save_model, it ignores changes, validates the form for new
        instances, if valid, it processes the file and, upon success,
        calls ``super().save_model``."""

        if form.is_valid():
            cd = form.cleaned_data
            obj.filename = cd["filename"]
            obj.society_code = cd["society_code"]
            obj.society_name = cd["society_name"]
            obj.date = cd["date"]
            # TODO move process() to model, and handle messages here
            super().save_model(request, obj, form, change)
            obj.report = self.process(
                request, obj, cd["acknowledgement_file"], cd["import_iswcs"]
            )
            obj.cwr = cd["acknowledgement_file"]
            super().save_model(request, obj, form, True)

    def has_add_permission(self, request):
        """Return false if CWR delivery code is not present."""
        if not settings.PUBLISHER_CODE:
            return False
        return super().has_add_permission(request)

    def has_delete_permission(self, request, obj=None, *args, **kwargs):
        """Deleting ACK imports is a really bad idea."""
        return False

    def has_change_permission(self, request, obj=None):
        """Deleting this would make no sense, since the data is processed."""
        return False

    def get_preview(self, obj):
        """Get CWR preview.

        If you are using highlighing, then override this method."""

        return obj.cwr or ""

    def view_link(self, obj):
        """Link to CWR ACK preview."""
        url = reverse("admin:music_publisher_ackimport_change", args=(obj.id,))
        url += "?preview=true"
        return mark_safe(
            '<a href="{}" target="_blank">View CWR</a>'.format(url)
        )

    def change_view(self, request, object_id, form_url="", extra_context=None):
        """Normal change view with a sub-view defined by GET parameters:

        Parameters:
            preview: that returns the preview of CWR file."""
        try:
            obj = get_object_or_404(ACKImport, pk=int(object_id))
        except ValueError:
            return super().change_view(
                request, object_id, form_url="", extra_context=extra_context
            )
        if "preview" in request.GET:
            cwr = self.get_preview(obj)
            if cwr[59:64] == "01.10":
                version = "21"
            else:
                version = "30"  # never seen one yet
            try:
                return render(
                    request,
                    "raw_cwr.html",
                    {
                        **self.admin_site.each_context(request),
                        "version": version,
                        "lines": cwr.split("\n"),
                        "title": obj.filename,
                    },
                )
            except Exception:  # Parsing user garbage, could be anything
                return render(
                    request,
                    "raw_cwr.html",
                    {
                        **self.admin_site.each_context(request),
                        "version": "",
                        "lines": cwr.split("\n"),
                        "title": obj.filename,
                    },
                )

        return super().change_view(
            request, object_id, form_url="", extra_context=extra_context
        )


@admin.register(DataImport)
class DataImportAdmin(AdminWithReport):
    """Data import from CSV files.

    Only the interface is here, the whole logic is in
    :mod:`.data_import`.
    """

    add_form_template = "admin/add_data_import.html"
    form = DataImportForm

    list_display = ("filename", "date")
    fields = readonly_fields = ("filename", "date", "print_report")
    ordering = ("-id",)

    def add_view(self, request, form_url="", extra_context=None):
        """If template is requested, generate and return it, otherwise
        return normal add view.
        """
        if "download_template" in request.GET:
            fieldnames = WorkAdmin.get_labels_for_csv(None, [], 6, simple=True)
            response = HttpResponse(
                ",".join(fieldnames), content_type="text/csv"
            )
            cd = 'attachment; filename="{}"'.format(
                "DMP_data_exchange_template.csv"
            )
            response["Content-Disposition"] = cd
            return response
        return super().add_view(request, form_url, extra_context)

    add_fields = ("data_file", "ignore_unknown_columns")

    def get_fields(self, request, obj=None):
        """Return different fields for add vs change."""
        if obj:
            return self.fields
        return self.add_fields

    def has_delete_permission(self, request, obj=None, *args, **kwargs):
        """Deleting data imports is a really bad idea."""
        return False

    def has_change_permission(self, request, obj=None):
        """Deleting this would make no sense, since the data is processed."""
        return False

    def get_form(self, request, obj=None, change=False, **kwargs):
        form = super().get_form(request, obj, change, **kwargs)
        form.user = request.user
        return form

    def save_model(self, request, obj, form, change):
        """Custom save_model, it ignores changes, validates the form for new
        instances, if valid, it processes the file and, upon success,
        calls ``super().save_model``."""

        if form.is_valid():
            cd = form.cleaned_data
            f = cd["data_file"]
            obj.filename = f.name
            obj.report = cd["report"]
            super().save_model(request, obj, form, change)<|MERGE_RESOLUTION|>--- conflicted
+++ resolved
@@ -826,22 +826,7 @@
         "Export selected commercial releases (JSON)."
     )
 
-<<<<<<< HEAD
     actions = ["create_json"]
-=======
-    def create_ddex_ebr(self, request, qs, receiver_dpid=None):
-        # If receiver DPID is not set, ask for it.
-        # If it is set, but invalid, ask again
-        # If it is set and valid, proceed.
-        j = LibraryRelease.objects.get_dict(qs)
-        j["publisher"] = settings.PUBLISHER_NAME
-        j["sender_dpid"] = settings.PUBLISHER_DPID
-        return TemplateResponse(
-            request, "ddex/ebr/4.2.xml", j, content_type="application/xml"
-        )
-
-    actions = ["create_json", "create_ddex_ebr"]
->>>>>>> 0033612d
 
     def get_actions(self, request):
         """Custom action disabling the default ``delete_selected``."""
@@ -2373,9 +2358,6 @@
     ordering = ("-id",)
 
     def add_view(self, request, form_url="", extra_context=None):
-        """If template is requested, generate and return it, otherwise
-        return normal add view.
-        """
         if "download_template" in request.GET:
             fieldnames = WorkAdmin.get_labels_for_csv(None, [], 6, simple=True)
             response = HttpResponse(
