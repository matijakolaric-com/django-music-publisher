--- conflicted
+++ resolved
@@ -38,18 +38,9 @@
     TEMPLATES_30,
     TEMPLATES_31,
 )
-<<<<<<< HEAD
-=======
-from .validators import CWRFieldValidator
->>>>>>> cc57ef4c
 from .societies import SOCIETIES, SOCIETY_DICT
 from .validators import CWRFieldValidator
 
-<<<<<<< HEAD
-=======
-import base64, uuid
-
->>>>>>> cc57ef4c
 WORLD_DICT = {"tis-a": "2WL", "tis-n": "2136", "name": "World"}
 
 
@@ -173,7 +164,6 @@
         blank=True,
         on_delete=models.PROTECT,
     )
-<<<<<<< HEAD
     artist = models.ForeignKey(
         Artist,
         verbose_name="Display Artist",
@@ -182,8 +172,6 @@
         on_delete=models.PROTECT,
         help_text="Leave empty if a compilation by different artists.",
     )
-=======
->>>>>>> cc57ef4c
     recordings = models.ManyToManyField("Recording", through="Track")
 
     def __str__(self):
@@ -234,10 +222,7 @@
             "label": self.release_label.get_dict()
             if self.release_label
             else None,
-<<<<<<< HEAD
             "artist": self.artist.get_dict() if self.artist else None,
-=======
->>>>>>> cc57ef4c
             "ean": self.ean,
         }
         if with_tracks:
@@ -466,13 +451,9 @@
         Returns:
             str: formatted writer ID
         """
-<<<<<<< HEAD
         if self.id:
             return "W{:06d}".format(self.id)
         return ""
-=======
-        return "W{:06d}".format(self.id)
->>>>>>> cc57ef4c
 
     def get_dict(self):
         """Create a data structure that can be serialized as JSON.
@@ -488,10 +469,7 @@
             "last_name": self.last_name or None,
             "ipi_name_number": self.ipi_name or None,
             "ipi_base_number": self.ipi_base or None,
-<<<<<<< HEAD
             "account_number": self.account_number,
-=======
->>>>>>> cc57ef4c
             "affiliations": [],
         }
         if self.pr_society:
@@ -676,14 +654,10 @@
             return self._work_id
         if self.id is None:
             return ""
-<<<<<<< HEAD
         return "{}{:06}".format(
             settings.PUBLISHER_CODE,
             self.id,
         )
-=======
-        return "{}{:06}".format(settings.PUBLISHER_CODE, self.id)
->>>>>>> cc57ef4c
 
     @work_id.setter
     def work_id(self, value):
@@ -1034,13 +1008,9 @@
         ):
             raise ValidationError(
                 {
-<<<<<<< HEAD
                     "controlled": (
                         "Must be set for a generally controlled writer."
                     )
-=======
-                    "controlled": "Must be set for a generally controlled writer."
->>>>>>> cc57ef4c
                 }
             )
         d = {}
@@ -1271,11 +1241,7 @@
             else self.complete_recording_title
             if self.recording_title
             else self.work.title
-<<<<<<< HEAD
         )
-=======
-        )  #  + (u' \U0001F508' if self.audio_file else '')
->>>>>>> cc57ef4c
 
     @property
     def recording_id(self):
@@ -1288,14 +1254,10 @@
             return self._recording_id
         if self.id is None:
             return ""
-<<<<<<< HEAD
         return "{}{:06}R".format(
             settings.PUBLISHER_CODE,
             self.id,
         )
-=======
-        return "{}{:06}R".format(settings.PUBLISHER_CODE, self.id)
->>>>>>> cc57ef4c
 
     @recording_id.setter
     def recording_id(self, value):
@@ -1644,11 +1606,7 @@
             {
                 "chain_sequence": 1,
                 "name": publisher.get("name"),
-<<<<<<< HEAD
                 "code": "P000001",
-=======
-                "code": publisher.get("code"),
->>>>>>> cc57ef4c
                 "ipi_name_number": publisher.get("ipi_name_number"),
                 "ipi_base_number": publisher.get("ipi_base_number"),
                 "pr_society": publisher.get("pr_society"),
@@ -1663,11 +1621,7 @@
             yield self.get_transaction_record(
                 "SPT",
                 {
-<<<<<<< HEAD
                     "code": "P000001",
-=======
-                    "code": publisher.get("code"),
->>>>>>> cc57ef4c
                     "pr_share": pr_share,
                     "mr_share": mr_share,
                     "sr_share": sr_share,
@@ -1759,7 +1713,6 @@
                 copublished_writer_ids.add(key)
                 other_publisher_share += share
                 controlled_shares[key] += share
-<<<<<<< HEAD
         return (
             controlled_relative_share,
             other_publisher_share,
@@ -1776,36 +1729,7 @@
         copublished_writer_ids,
         other_publisher_share,
     ):
-=======
-        publisher = work["writers"][0]["original_publishers"][0]["publisher"]
-        yield from self.yield_publisher_lines(
-            publisher, controlled_relative_share
-        )
-        # OPU, co-publishing only
-        if other_publisher_share:
-            pr_share = other_publisher_share * self.agreement_pr
-            mr_share = other_publisher_share * self.agreement_mr
-            sr_share = other_publisher_share * self.agreement_sr
-            yield self.get_transaction_record(
-                "OPU",
-                {
-                    "sequence": 2,
-                    "pr_share": pr_share,
-                    "mr_share": mr_share,
-                    "sr_share": sr_share,
-                },
-            )
-            yield self.get_transaction_record(
-                "OPT",
-                {
-                    "pr_share": pr_share,
-                    "mr_share": mr_share,
-                    "sr_share": sr_share,
-                },
-            )
-
-        # SWR, SWT, PWR
->>>>>>> cc57ef4c
+
         for wiw in work["writers"]:
             if not wiw["controlled"]:
                 continue  # goes to OWR
@@ -1841,11 +1765,7 @@
             if share:
                 yield self.get_transaction_record("MAN", w)
             w["publisher_sequence"] = 1
-<<<<<<< HEAD
             w["publisher_code"] = "P000001"
-=======
-            w["publisher_code"] = publisher["code"]
->>>>>>> cc57ef4c
             w["publisher_name"] = publisher["name"]
             yield self.get_transaction_record("PWR", w)
             if (
@@ -1859,13 +1779,9 @@
                     "PWR", {"code": w["code"], "publisher_sequence": 2}
                 )
 
-<<<<<<< HEAD
     def yield_other_writer_lines(
         self, work, controlled_writer_ids, other_publisher_share
     ):
-=======
-        # OWR
->>>>>>> cc57ef4c
         for wiw in work["writers"]:
             if wiw["controlled"]:
                 continue  # done in SWR
@@ -1962,13 +1878,6 @@
             yield self.get_transaction_record(
                 "ALT", {"alternate_title": alt_title}
             )
-<<<<<<< HEAD
-=======
-
-        # VER
-        if work["version_type"]["code"] == "MOD":
-            yield self.get_transaction_record("OWK", work["original_works"][0])
->>>>>>> cc57ef4c
 
     def get_per_lines(self, work):
         artists = {}
@@ -1983,11 +1892,7 @@
         for artist in artists.values():
             yield self.get_transaction_record("PER", artist)
 
-<<<<<<< HEAD
     def get_rec_lines(self, work):
-=======
-        # REC
->>>>>>> cc57ef4c
         for rec in work["recordings"]:
             if rec["recording_artist"]:
                 rec["display_artist"] = "{} {}".format(
@@ -2007,7 +1912,6 @@
             ):
                 continue
             yield self.get_transaction_record("REC", rec)
-<<<<<<< HEAD
 
     def get_other_lines(self, work):
         """Yield ALT and subsequent lines
@@ -2033,8 +1937,6 @@
         # REC
 
         yield from self.get_rec_lines(work)
-=======
->>>>>>> cc57ef4c
 
         # ORN
         if work["origin"]:
