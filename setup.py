--- conflicted
+++ resolved
@@ -5,21 +5,13 @@
 
 setuptools.setup(
     name="django-music-publisher",
-<<<<<<< HEAD
-    version="22.9a1",
-=======
-    version="22.1.6",
->>>>>>> cc57ef4c
+    version="22.9",
     author="Matija Kolarić",
     author_email="matijakolaric@users.noreply.github.com",
     license="MIT License",
     description=(
         "Software for managing music metadata, batch registration "
-<<<<<<< HEAD
         "of musical works, royalty processing and data exchange."
-=======
-        "of musical works and royalty processing."
->>>>>>> cc57ef4c
     ),
     long_description=long_description,
     long_description_content_type="text/x-rst",
@@ -34,13 +26,8 @@
     },
     packages=setuptools.find_packages(exclude=["dmp_project", "docs"]),
     install_requires=(
-<<<<<<< HEAD
         "Django>=3.2.14,<4.0",
         "requests>=2.28.1",
-=======
-        "Django>=3.2.12,<4.0",
-        "requests>=2.24.0",
->>>>>>> cc57ef4c
     ),
     include_package_data=True,
     classifiers=[
@@ -54,10 +41,6 @@
         "Operating System :: OS Independent",
         "Programming Language :: Python :: 3",
         "Programming Language :: Python :: 3 :: Only",
-<<<<<<< HEAD
-=======
-        "Programming Language :: Python :: 3.8",
->>>>>>> cc57ef4c
         "Programming Language :: Python :: 3.9",
         "Programming Language :: Python :: 3.10",
     ],
